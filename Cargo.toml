--- conflicted
+++ resolved
@@ -1,11 +1,7 @@
 [package]
 name = "afetch-colored"
 description = "The most simple way to add colors in your terminal"
-<<<<<<< HEAD
-version = "2.0.3"
-=======
-version = "2.1.0"
->>>>>>> 775ec9f1
+version = "2.0.4"
 edition = "2021"
 authors = ["Thomas Wickham <mackwic@gmail.com>"]
 license = "MPL-2.0"
@@ -30,11 +26,6 @@
 ]
 
 [dev_dependencies]
-<<<<<<< HEAD
-ansi_term = "0.12.1"
-rspec = "1.0.0"
-=======
 ansi_term = "0.12"
 insta = "1"
-rspec = "=1.0.0-beta.3"
->>>>>>> 775ec9f1
+rspec = "=1.0.0-beta.3"
--- conflicted
+++ resolved
@@ -16,10 +16,7 @@
 [dependencies]
 lazy_static = "1.4.0"
 
-<<<<<<< HEAD
-[target.'cfg(windows)'.dependencies]
-winconsole = "0.11.0"
-=======
+
 [target.'cfg(windows)'.dependencies.winapi]
 version = "0.3"
 default-features = false
@@ -28,7 +25,6 @@
     "processenv",
     "winbase"
 ]
->>>>>>> 8035bb99
 
 [dev_dependencies]
 ansi_term = "0.12"

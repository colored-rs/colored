--- conflicted
+++ resolved
@@ -232,7 +232,6 @@
     }
 }
 
-<<<<<<< HEAD
 fn ansi256_to_rgb(idx: u8) -> (u8, u8, u8) {
     if idx < 16 {
         let (r, g, b, _) = ANSI_16_COLORS[idx as usize];
@@ -251,7 +250,9 @@
         let gray_level = idx - 232;
         let gray_value = 8 + gray_level * 10;
         (gray_value, gray_value, gray_value)
-=======
+    }
+}
+
 fn parse_hex(s: &str) -> Option<Color> {
     if s.len() == 6 {
         let r = u8::from_str_radix(&s[0..2], 16).ok()?;
@@ -268,7 +269,6 @@
         Some(Color::TrueColor { r, g, b })
     } else {
         None
->>>>>>> b780cf24
     }
 }
 

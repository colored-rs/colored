use std::{borrow::Cow, env, str::FromStr};
use Color::{
    AnsiColor, Black, Blue, BrightBlack, BrightBlue, BrightCyan, BrightGreen, BrightMagenta,
    BrightRed, BrightWhite, BrightYellow, Cyan, Green, Magenta, Red, TrueColor, White, Yellow,
};
/// The 8 standard colors.
#[derive(Clone, Copy, Debug, PartialEq, Eq)]
#[allow(missing_docs)]
pub enum Color {
    Black,
    Red,
    Green,
    Yellow,
    Blue,
    Magenta,
    Cyan,
    White,
    BrightBlack,
    BrightRed,
    BrightGreen,
    BrightYellow,
    BrightBlue,
    BrightMagenta,
    BrightCyan,
    BrightWhite,
    AnsiColor(u8),
    TrueColor { r: u8, g: u8, b: u8 },
}

fn truecolor_support() -> bool {
    let truecolor = env::var("COLORTERM");
    truecolor.is_ok_and(|truecolor| truecolor == "truecolor" || truecolor == "24bit")
}

#[allow(missing_docs)]
impl Color {
    const fn to_fg_static_str(self) -> Result<&'static str, (u8, u8, u8)> {
        match self {
            Self::Black => Ok("30"),
            Self::Red => Ok("31"),
            Self::Green => Ok("32"),
            Self::Yellow => Ok("33"),
            Self::Blue => Ok("34"),
            Self::Magenta => Ok("35"),
            Self::Cyan => Ok("36"),
            Self::White => Ok("37"),
            Self::BrightBlack => Ok("90"),
            Self::BrightRed => Ok("91"),
            Self::BrightGreen => Ok("92"),
            Self::BrightYellow => Ok("93"),
            Self::BrightBlue => Ok("94"),
            Self::BrightMagenta => Ok("95"),
            Self::BrightCyan => Ok("96"),
            Self::BrightWhite => Ok("97"),
            Self::TrueColor { r, g, b } => Err((r, g, b)),
        }
    }

    pub(crate) fn to_fg_fmt(self, f: &mut core::fmt::Formatter) -> Result<(), core::fmt::Error> {
        match self.to_fg_static_str() {
            Ok(s) => f.write_str(s),
            Err((r, g, b)) if !truecolor_support() => Self::TrueColor { r, g, b }
                .closest_color_euclidean()
                .to_fg_fmt(f),
            Err((r, g, b)) => write!(f, "38;2;{r};{g};{b}"),
        }
    }

    #[must_use]
    pub fn to_fg_str(&self) -> Cow<'static, str> {
<<<<<<< HEAD
        match self.to_fg_static_str() {
            Ok(s) => s.into(),
            Err((r, g, b)) if !truecolor_support() => Self::TrueColor { r, g, b }
                .closest_color_euclidean()
                .to_fg_str(),
            Err((r, g, b)) => format!("38;2;{r};{g};{b}").into(),
        }
    }
    const fn to_bg_static_str(self) -> Result<&'static str, (u8, u8, u8)> {
        match self {
            Self::Black => Ok("40"),
            Self::Red => Ok("41"),
            Self::Green => Ok("42"),
            Self::Yellow => Ok("43"),
            Self::Blue => Ok("44"),
            Self::Magenta => Ok("45"),
            Self::Cyan => Ok("46"),
            Self::White => Ok("47"),
            Self::BrightBlack => Ok("100"),
            Self::BrightRed => Ok("101"),
            Self::BrightGreen => Ok("102"),
            Self::BrightYellow => Ok("103"),
            Self::BrightBlue => Ok("104"),
            Self::BrightMagenta => Ok("105"),
            Self::BrightCyan => Ok("106"),
            Self::BrightWhite => Ok("107"),
            Self::TrueColor { r, g, b } => Err((r, g, b)),
        }
    }

    pub(crate) fn to_bg_fmt(self, f: &mut core::fmt::Formatter) -> Result<(), core::fmt::Error> {
        match self.to_bg_static_str() {
            Ok(s) => f.write_str(s),
            Err((r, g, b)) if !truecolor_support() => Self::TrueColor { r, g, b }
                .closest_color_euclidean()
                .to_fg_fmt(f),
            Err((r, g, b)) => write!(f, "48;2;{r};{g};{b}"),
=======
        match *self {
            Self::Black => "30".into(),
            Self::Red => "31".into(),
            Self::Green => "32".into(),
            Self::Yellow => "33".into(),
            Self::Blue => "34".into(),
            Self::Magenta => "35".into(),
            Self::Cyan => "36".into(),
            Self::White => "37".into(),
            Self::BrightBlack => "90".into(),
            Self::BrightRed => "91".into(),
            Self::BrightGreen => "92".into(),
            Self::BrightYellow => "93".into(),
            Self::BrightBlue => "94".into(),
            Self::BrightMagenta => "95".into(),
            Self::BrightCyan => "96".into(),
            Self::BrightWhite => "97".into(),
            Self::TrueColor { .. } if !truecolor_support() => {
                self.closest_color_euclidean().to_fg_str()
            }
            Self::AnsiColor(code) => format!("38;5;{code}").into(),
            Self::TrueColor { r, g, b } => format!("38;2;{r};{g};{b}").into(),
>>>>>>> e3bb5754
        }
    }

    #[must_use]
    pub fn to_bg_str(&self) -> Cow<'static, str> {
<<<<<<< HEAD
        match self.to_bg_static_str() {
            Ok(s) => s.into(),
            Err((r, g, b)) if !truecolor_support() => Self::TrueColor { r, g, b }
                .closest_color_euclidean()
                .to_fg_str(),
            Err((r, g, b)) => format!("48;2;{r};{g};{b}").into(),
=======
        match *self {
            Self::Black => "40".into(),
            Self::Red => "41".into(),
            Self::Green => "42".into(),
            Self::Yellow => "43".into(),
            Self::Blue => "44".into(),
            Self::Magenta => "45".into(),
            Self::Cyan => "46".into(),
            Self::White => "47".into(),
            Self::BrightBlack => "100".into(),
            Self::BrightRed => "101".into(),
            Self::BrightGreen => "102".into(),
            Self::BrightYellow => "103".into(),
            Self::BrightBlue => "104".into(),
            Self::BrightMagenta => "105".into(),
            Self::BrightCyan => "106".into(),
            Self::BrightWhite => "107".into(),
            Self::AnsiColor(code) => format!("48;5;{code}").into(),
            Self::TrueColor { .. } if !truecolor_support() => {
                self.closest_color_euclidean().to_bg_str()
            }
            Self::TrueColor { r, g, b } => format!("48;2;{r};{g};{b}").into(),
>>>>>>> e3bb5754
        }
    }

    /// Gets the closest plain color to the `TrueColor`
    fn closest_color_euclidean(self) -> Self {
        match self {
            TrueColor {
                r: r1,
                g: g1,
                b: b1,
            } => {
                let colors = [
                    Black,
                    Red,
                    Green,
                    Yellow,
                    Blue,
                    Magenta,
                    Cyan,
                    White,
                    BrightBlack,
                    BrightRed,
                    BrightGreen,
                    BrightYellow,
                    BrightBlue,
                    BrightMagenta,
                    BrightCyan,
                    BrightWhite,
                ]
                .into_iter()
                .map(|c| (c, c.into_truecolor()));
                let distances = colors.map(|(c_original, c)| {
                    if let TrueColor { r, g, b } = c {
                        fn distance(a: u8, b: u8) -> u32 {
                            u32::from(a.abs_diff(b)).pow(2)
                        }
                        let distance = distance(r, r1) + distance(g, g1) + distance(b, b1);
                        (c_original, distance)
                    } else {
                        unimplemented!("{:?} not a TrueColor", c)
                    }
                });
                distances.min_by_key(|(_, distance)| *distance).unwrap().0
            }
            c => c,
        }
    }

    fn into_truecolor(self) -> Self {
        match self {
            Black => TrueColor { r: 0, g: 0, b: 0 },
            Red => TrueColor { r: 205, g: 0, b: 0 },
            Green => TrueColor { r: 0, g: 205, b: 0 },
            Yellow => TrueColor {
                r: 205,
                g: 205,
                b: 0,
            },
            Blue => TrueColor { r: 0, g: 0, b: 238 },
            Magenta => TrueColor {
                r: 205,
                g: 0,
                b: 205,
            },
            Cyan => TrueColor {
                r: 0,
                g: 205,
                b: 205,
            },
            White => TrueColor {
                r: 229,
                g: 229,
                b: 229,
            },
            BrightBlack => TrueColor {
                r: 127,
                g: 127,
                b: 127,
            },
            BrightRed => TrueColor { r: 255, g: 0, b: 0 },
            BrightGreen => TrueColor { r: 0, g: 255, b: 0 },
            BrightYellow => TrueColor {
                r: 255,
                g: 255,
                b: 0,
            },
            BrightBlue => TrueColor {
                r: 92,
                g: 92,
                b: 255,
            },
            BrightMagenta => TrueColor {
                r: 255,
                g: 0,
                b: 255,
            },
            BrightCyan => TrueColor {
                r: 0,
                g: 255,
                b: 255,
            },
            BrightWhite => TrueColor {
                r: 255,
                g: 255,
                b: 255,
            },
            AnsiColor(color) => AnsiColor(color),
            TrueColor { r, g, b } => TrueColor { r, g, b },
        }
    }
}

impl From<&str> for Color {
    fn from(src: &str) -> Self {
        src.parse().unwrap_or(Self::White)
    }
}

impl From<String> for Color {
    fn from(src: String) -> Self {
        src.parse().unwrap_or(Self::White)
    }
}

impl FromStr for Color {
    type Err = ();

    fn from_str(src: &str) -> Result<Self, Self::Err> {
        let src = src.to_lowercase();

        match src.as_ref() {
            "black" => Ok(Self::Black),
            "red" => Ok(Self::Red),
            "green" => Ok(Self::Green),
            "yellow" => Ok(Self::Yellow),
            "blue" => Ok(Self::Blue),
            "magenta" | "purple" => Ok(Self::Magenta),
            "cyan" => Ok(Self::Cyan),
            "white" => Ok(Self::White),
            "bright black" => Ok(Self::BrightBlack),
            "bright red" => Ok(Self::BrightRed),
            "bright green" => Ok(Self::BrightGreen),
            "bright yellow" => Ok(Self::BrightYellow),
            "bright blue" => Ok(Self::BrightBlue),
            "bright magenta" => Ok(Self::BrightMagenta),
            "bright cyan" => Ok(Self::BrightCyan),
            "bright white" => Ok(Self::BrightWhite),
            s if s.starts_with('#') => parse_hex(&s[1..]).ok_or(()),
            _ => Err(()),
        }
    }
}

fn parse_hex(s: &str) -> Option<Color> {
    if s.len() == 6 {
        let r = u8::from_str_radix(&s[0..2], 16).ok()?;
        let g = u8::from_str_radix(&s[2..4], 16).ok()?;
        let b = u8::from_str_radix(&s[4..6], 16).ok()?;
        Some(Color::TrueColor { r, g, b })
    } else if s.len() == 3 {
        let r = u8::from_str_radix(&s[0..1], 16).ok()?;
        let r = r | (r << 4);
        let g = u8::from_str_radix(&s[1..2], 16).ok()?;
        let g = g | (g << 4);
        let b = u8::from_str_radix(&s[2..3], 16).ok()?;
        let b = b | (b << 4);
        Some(Color::TrueColor { r, g, b })
    } else {
        None
    }
}

#[cfg(test)]
mod tests {

    pub use super::*;

    #[test]
    fn fmt_and_to_str_same() {
        use itertools::Itertools;
        use core::fmt::Display;
        use Color::*;

        // Helper structs to call the method
        struct FmtFgWrapper(Color);
        impl Display for FmtFgWrapper {
            fn fmt(&self, f: &mut std::fmt::Formatter<'_>) -> std::fmt::Result {
                self.0.to_fg_fmt(f)
            }
        }
        struct FmtBgWrapper(Color);
        impl Display for FmtBgWrapper {
            fn fmt(&self, f: &mut std::fmt::Formatter<'_>) -> std::fmt::Result {
                self.0.to_bg_fmt(f)
            }
        }

        // Actual test

        let colors = [
            Black,
            Red,
            Green,
            Yellow,
            Blue,
            Magenta,
            Cyan,
            White,
            BrightBlack,
            BrightRed,
            BrightGreen,
            BrightYellow,
            BrightBlue,
            BrightMagenta,
            BrightCyan,
            BrightWhite,
        ]
        .into_iter()
        .chain(
            // Iterator over TrueColors
            // r g b
            // 0 0 0
            // 0 0 1
            // 0 0 2
            // 0 0 3
            // 0 1 0
            // ..
            // 3 3 3
            (0..4)
                .combinations_with_replacement(3)
                .map(|rgb| Color::TrueColor {
                    r: rgb[0],
                    g: rgb[1],
                    b: rgb[2],
                }),
        );

        for color in colors {
            assert_eq!(color.to_fg_str(), FmtFgWrapper(color).to_string());
            assert_eq!(color.to_bg_str(), FmtBgWrapper(color).to_string());
        }
    }

    mod from_str {
        pub use super::*;

        macro_rules! make_test {
            ( $( $name:ident: $src:expr => $dst:expr),* ) => {

                $(
                    #[test]
                    fn $name() {
                        let color : Color = $src.into();
                        assert_eq!($dst, color)
                    }
                )*
            }
        }

        make_test!(
            black: "black" => Color::Black,
            red: "red" => Color::Red,
            green: "green" => Color::Green,
            yellow: "yellow" => Color::Yellow,
            blue: "blue" => Color::Blue,
            magenta: "magenta" => Color::Magenta,
            purple: "purple" => Color::Magenta,
            cyan: "cyan" => Color::Cyan,
            white: "white" => Color::White,
            brightblack: "bright black" => Color::BrightBlack,
            brightred: "bright red" => Color::BrightRed,
            brightgreen: "bright green" => Color::BrightGreen,
            brightyellow: "bright yellow" => Color::BrightYellow,
            brightblue: "bright blue" => Color::BrightBlue,
            brightmagenta: "bright magenta" => Color::BrightMagenta,
            brightcyan: "bright cyan" => Color::BrightCyan,
            brightwhite: "bright white" => Color::BrightWhite,

            invalid: "invalid" => Color::White,
            capitalized: "BLUE" => Color::Blue,
            mixed_case: "bLuE" => Color::Blue,

            hex3_lower: "#abc" => Color::TrueColor { r: 170, g: 187, b: 204 },
            hex3_upper: "#ABC" => Color::TrueColor { r: 170, g: 187, b: 204 },
            hex3_mixed: "#aBc" => Color::TrueColor { r: 170, g: 187, b: 204 },
            hex6_lower: "#abcdef" => Color::TrueColor { r: 171, g: 205, b: 239 },
            hex6_upper: "#ABCDEF" => Color::TrueColor { r: 171, g: 205, b: 239 },
            hex6_mixed: "#aBcDeF" => Color::TrueColor { r: 171, g: 205, b: 239 },
            hex_too_short: "#aa" => Color::White,
            hex_too_long: "#aaabbbccc" => Color::White,
            hex_invalid: "#abcxyz" => Color::White
        );
    }

    mod from_string {
        pub use super::*;

        macro_rules! make_test {
            ( $( $name:ident: $src:expr => $dst:expr),* ) => {

                $(
                    #[test]
                    fn $name() {
                        let src = String::from($src);
                        let color : Color = src.into();
                        assert_eq!($dst, color)
                    }
                )*
            }
        }

        make_test!(
            black: "black" => Color::Black,
            red: "red" => Color::Red,
            green: "green" => Color::Green,
            yellow: "yellow" => Color::Yellow,
            blue: "blue" => Color::Blue,
            magenta: "magenta" => Color::Magenta,
            cyan: "cyan" => Color::Cyan,
            white: "white" => Color::White,
            brightblack: "bright black" => Color::BrightBlack,
            brightred: "bright red" => Color::BrightRed,
            brightgreen: "bright green" => Color::BrightGreen,
            brightyellow: "bright yellow" => Color::BrightYellow,
            brightblue: "bright blue" => Color::BrightBlue,
            brightmagenta: "bright magenta" => Color::BrightMagenta,
            brightcyan: "bright cyan" => Color::BrightCyan,
            brightwhite: "bright white" => Color::BrightWhite,

            invalid: "invalid" => Color::White,
            capitalized: "BLUE" => Color::Blue,
            mixed_case: "bLuE" => Color::Blue,

            hex3_lower: "#abc" => Color::TrueColor { r: 170, g: 187, b: 204 },
            hex3_upper: "#ABC" => Color::TrueColor { r: 170, g: 187, b: 204 },
            hex3_mixed: "#aBc" => Color::TrueColor { r: 170, g: 187, b: 204 },
            hex6_lower: "#abcdef" => Color::TrueColor { r: 171, g: 205, b: 239 },
            hex6_upper: "#ABCDEF" => Color::TrueColor { r: 171, g: 205, b: 239 },
            hex6_mixed: "#aBcDeF" => Color::TrueColor { r: 171, g: 205, b: 239 },
            hex_too_short: "#aa" => Color::White,
            hex_too_long: "#aaabbbccc" => Color::White,
            hex_invalid: "#abcxyz" => Color::White
        );
    }

    mod fromstr {
        pub use super::*;

        #[test]
        fn parse() {
            let color: Result<Color, _> = "blue".parse();
            assert_eq!(Ok(Color::Blue), color);
        }

        #[test]
        fn error() {
            let color: Result<Color, ()> = "bloublou".parse();
            assert_eq!(Err(()), color);
        }
    }

    mod closest_euclidean {
        use super::*;

        macro_rules! make_euclidean_distance_test {
            ( $test:ident : ( $r:literal, $g: literal, $b:literal ), $expected:expr ) => {
                #[test]
                fn $test() {
                    let true_color = Color::TrueColor {
                        r: $r,
                        g: $g,
                        b: $b,
                    };
                    let actual = true_color.closest_color_euclidean();
                    assert_eq!(actual, $expected);
                }
            };
        }

        make_euclidean_distance_test! { exact_black: (0, 0, 0), Color::Black }
        make_euclidean_distance_test! { exact_red: (205, 0, 0), Color::Red }
        make_euclidean_distance_test! { exact_green: (0, 205, 0), Color::Green }
        make_euclidean_distance_test! { exact_yellow: (205, 205, 0), Color::Yellow }
        make_euclidean_distance_test! { exact_blue: (0, 0, 238), Color::Blue }
        make_euclidean_distance_test! { exact_magenta: (205, 0, 205), Color::Magenta }
        make_euclidean_distance_test! { exact_cyan: (0, 205, 205), Color::Cyan }
        make_euclidean_distance_test! { exact_white: (229, 229, 229), Color::White }

        make_euclidean_distance_test! { almost_black: (10, 15, 10), Color::Black }
        make_euclidean_distance_test! { almost_red: (215, 10, 10), Color::Red }
        make_euclidean_distance_test! { almost_green: (10, 195, 10), Color::Green }
        make_euclidean_distance_test! { almost_yellow: (195, 215, 10), Color::Yellow }
        make_euclidean_distance_test! { almost_blue: (0, 0, 200), Color::Blue }
        make_euclidean_distance_test! { almost_magenta: (215, 0, 195), Color::Magenta }
        make_euclidean_distance_test! { almost_cyan: (10, 215, 215), Color::Cyan }
        make_euclidean_distance_test! { almost_white: (209, 209, 229), Color::White }
    }
}<|MERGE_RESOLUTION|>--- conflicted
+++ resolved
@@ -32,9 +32,20 @@
     truecolor.is_ok_and(|truecolor| truecolor == "truecolor" || truecolor == "24bit")
 }
 
+/// A color that cannot be converted to a [`&'static str`](str)
+enum NotStaticColor {
+    AnsiColor(u8),
+    TrueColor { r: u8, g: u8, b: u8 },
+}
+
 #[allow(missing_docs)]
 impl Color {
-    const fn to_fg_static_str(self) -> Result<&'static str, (u8, u8, u8)> {
+    /// Converts the foreground [`Color`] into a [`&'static str`](str)
+    ///
+    /// # Errors
+    ///
+    /// If the color is a `TrueColor` or `AnsiColor`, it will return [`NotStaticColor`] as an Error
+    const fn to_fg_static_str(self) -> Result<&'static str, NotStaticColor> {
         match self {
             Self::Black => Ok("30"),
             Self::Red => Ok("31"),
@@ -52,32 +63,44 @@
             Self::BrightMagenta => Ok("95"),
             Self::BrightCyan => Ok("96"),
             Self::BrightWhite => Ok("97"),
-            Self::TrueColor { r, g, b } => Err((r, g, b)),
+            Self::TrueColor { r, g, b } => Err(NotStaticColor::TrueColor { r, g, b }),
+            Self::AnsiColor(code) => Err(NotStaticColor::AnsiColor(code)),
         }
     }
 
     pub(crate) fn to_fg_fmt(self, f: &mut core::fmt::Formatter) -> Result<(), core::fmt::Error> {
         match self.to_fg_static_str() {
             Ok(s) => f.write_str(s),
-            Err((r, g, b)) if !truecolor_support() => Self::TrueColor { r, g, b }
-                .closest_color_euclidean()
-                .to_fg_fmt(f),
-            Err((r, g, b)) => write!(f, "38;2;{r};{g};{b}"),
+            Err(NotStaticColor::TrueColor { r, g, b }) if !truecolor_support() => {
+                Self::TrueColor { r, g, b }
+                    .closest_color_euclidean()
+                    .to_fg_fmt(f)
+            }
+            Err(NotStaticColor::TrueColor { r, g, b }) => write!(f, "38;2;{r};{g};{b}"),
+            Err(NotStaticColor::AnsiColor(code)) => write!(f, "38;5;{code}"),
         }
     }
 
     #[must_use]
     pub fn to_fg_str(&self) -> Cow<'static, str> {
-<<<<<<< HEAD
         match self.to_fg_static_str() {
             Ok(s) => s.into(),
-            Err((r, g, b)) if !truecolor_support() => Self::TrueColor { r, g, b }
-                .closest_color_euclidean()
-                .to_fg_str(),
-            Err((r, g, b)) => format!("38;2;{r};{g};{b}").into(),
-        }
-    }
-    const fn to_bg_static_str(self) -> Result<&'static str, (u8, u8, u8)> {
+            Err(NotStaticColor::TrueColor { r, g, b }) if !truecolor_support() => {
+                Self::TrueColor { r, g, b }
+                    .closest_color_euclidean()
+                    .to_fg_str()
+            }
+            Err(NotStaticColor::TrueColor { r, g, b }) => format!("38;2;{r};{g};{b}").into(),
+            Err(NotStaticColor::AnsiColor(code)) => format!("38;5;{code}").into(),
+        }
+    }
+
+    /// Converts the background [`Color`] into a [`&'static str`](str)
+    ///
+    /// # Errors
+    ///
+    /// If the color is a `TrueColor` or `AnsiColor`, it will return [`NotStaticColor`] as an Error
+    const fn to_bg_static_str(self) -> Result<&'static str, NotStaticColor> {
         match self {
             Self::Black => Ok("40"),
             Self::Red => Ok("41"),
@@ -95,77 +118,35 @@
             Self::BrightMagenta => Ok("105"),
             Self::BrightCyan => Ok("106"),
             Self::BrightWhite => Ok("107"),
-            Self::TrueColor { r, g, b } => Err((r, g, b)),
+            Self::TrueColor { r, g, b } => Err(NotStaticColor::TrueColor { r, g, b }),
+            Self::AnsiColor(code) => Err(NotStaticColor::AnsiColor(code)),
         }
     }
 
     pub(crate) fn to_bg_fmt(self, f: &mut core::fmt::Formatter) -> Result<(), core::fmt::Error> {
         match self.to_bg_static_str() {
             Ok(s) => f.write_str(s),
-            Err((r, g, b)) if !truecolor_support() => Self::TrueColor { r, g, b }
-                .closest_color_euclidean()
-                .to_fg_fmt(f),
-            Err((r, g, b)) => write!(f, "48;2;{r};{g};{b}"),
-=======
-        match *self {
-            Self::Black => "30".into(),
-            Self::Red => "31".into(),
-            Self::Green => "32".into(),
-            Self::Yellow => "33".into(),
-            Self::Blue => "34".into(),
-            Self::Magenta => "35".into(),
-            Self::Cyan => "36".into(),
-            Self::White => "37".into(),
-            Self::BrightBlack => "90".into(),
-            Self::BrightRed => "91".into(),
-            Self::BrightGreen => "92".into(),
-            Self::BrightYellow => "93".into(),
-            Self::BrightBlue => "94".into(),
-            Self::BrightMagenta => "95".into(),
-            Self::BrightCyan => "96".into(),
-            Self::BrightWhite => "97".into(),
-            Self::TrueColor { .. } if !truecolor_support() => {
-                self.closest_color_euclidean().to_fg_str()
-            }
-            Self::AnsiColor(code) => format!("38;5;{code}").into(),
-            Self::TrueColor { r, g, b } => format!("38;2;{r};{g};{b}").into(),
->>>>>>> e3bb5754
+            Err(NotStaticColor::TrueColor { r, g, b }) if !truecolor_support() => {
+                Self::TrueColor { r, g, b }
+                    .closest_color_euclidean()
+                    .to_fg_fmt(f)
+            }
+            Err(NotStaticColor::TrueColor { r, g, b }) => write!(f, "48;2;{r};{g};{b}"),
+            Err(NotStaticColor::AnsiColor(code)) => write!(f, "48;5;{code}"),
         }
     }
 
     #[must_use]
     pub fn to_bg_str(&self) -> Cow<'static, str> {
-<<<<<<< HEAD
         match self.to_bg_static_str() {
             Ok(s) => s.into(),
-            Err((r, g, b)) if !truecolor_support() => Self::TrueColor { r, g, b }
-                .closest_color_euclidean()
-                .to_fg_str(),
-            Err((r, g, b)) => format!("48;2;{r};{g};{b}").into(),
-=======
-        match *self {
-            Self::Black => "40".into(),
-            Self::Red => "41".into(),
-            Self::Green => "42".into(),
-            Self::Yellow => "43".into(),
-            Self::Blue => "44".into(),
-            Self::Magenta => "45".into(),
-            Self::Cyan => "46".into(),
-            Self::White => "47".into(),
-            Self::BrightBlack => "100".into(),
-            Self::BrightRed => "101".into(),
-            Self::BrightGreen => "102".into(),
-            Self::BrightYellow => "103".into(),
-            Self::BrightBlue => "104".into(),
-            Self::BrightMagenta => "105".into(),
-            Self::BrightCyan => "106".into(),
-            Self::BrightWhite => "107".into(),
-            Self::AnsiColor(code) => format!("48;5;{code}").into(),
-            Self::TrueColor { .. } if !truecolor_support() => {
-                self.closest_color_euclidean().to_bg_str()
-            }
-            Self::TrueColor { r, g, b } => format!("48;2;{r};{g};{b}").into(),
->>>>>>> e3bb5754
+            Err(NotStaticColor::TrueColor { r, g, b }) if !truecolor_support() => {
+                Self::TrueColor { r, g, b }
+                    .closest_color_euclidean()
+                    .to_bg_str()
+            }
+            Err(NotStaticColor::TrueColor { r, g, b }) => format!("48;2;{r};{g};{b}").into(),
+            Err(NotStaticColor::AnsiColor(code)) => format!("48;5;{code}").into(),
         }
     }
 
@@ -345,8 +326,8 @@
 
     #[test]
     fn fmt_and_to_str_same() {
+        use core::fmt::Display;
         use itertools::Itertools;
-        use core::fmt::Display;
         use Color::*;
 
         // Helper structs to call the method
